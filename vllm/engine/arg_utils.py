# SPDX-License-Identifier: Apache-2.0
# SPDX-FileCopyrightText: Copyright contributors to the vLLM project

import argparse
import copy
import dataclasses
import functools
import json
import sys
from collections.abc import Callable
from dataclasses import MISSING, dataclass, fields, is_dataclass
from itertools import permutations
from types import UnionType
from typing import (
    TYPE_CHECKING,
    Annotated,
    Any,
    Literal,
    TypeAlias,
    TypeVar,
    Union,
    cast,
    get_args,
    get_origin,
)

import huggingface_hub
import regex as re
import torch
from pydantic import TypeAdapter, ValidationError
from pydantic.fields import FieldInfo
from typing_extensions import TypeIs, deprecated

import vllm.envs as envs
from vllm.attention.backends.registry import _Backend
from vllm.config import (
    CacheConfig,
    CompilationConfig,
    ConfigType,
    DeviceConfig,
    EPLBConfig,
    FaultToleranceConfig,
    KVEventsConfig,
    KVTransferConfig,
    LoadConfig,
    LoRAConfig,
    ModelConfig,
    MultiModalConfig,
    ObservabilityConfig,
    ParallelConfig,
    PoolerConfig,
    SchedulerConfig,
    SpeculativeConfig,
    StructuredOutputsConfig,
    VllmConfig,
    get_attr_docs,
)
from vllm.config.cache import BlockSize, CacheDType, MambaDType, PrefixCachingHashAlgo
from vllm.config.device import Device
from vllm.config.model import (
    ConvertOption,
    HfOverrides,
    LogprobsMode,
    ModelDType,
    RunnerOption,
    TaskOption,
    TokenizerMode,
)
from vllm.config.multimodal import MMCacheType, MMEncoderTPMode
from vllm.config.observability import DetailedTraceModules
from vllm.config.parallel import DistributedExecutorBackend, ExpertPlacementStrategy
from vllm.config.scheduler import SchedulerPolicy
from vllm.config.utils import get_field
from vllm.logger import init_logger
from vllm.platforms import CpuArchEnum, current_platform
from vllm.plugins import load_general_plugins
from vllm.ray.lazy_utils import is_ray_initialized
from vllm.reasoning import ReasoningParserManager
from vllm.test_utils import MODEL_WEIGHTS_S3_BUCKET, MODELS_ON_S3
from vllm.transformers_utils.config import (
    get_model_path,
    is_interleaved,
    maybe_override_with_speculators,
)
from vllm.transformers_utils.utils import check_gguf_file
from vllm.utils import FlexibleArgumentParser, is_in_ray_actor
from vllm.utils.mem_constants import GiB_bytes
from vllm.utils.network_utils import get_ip
from vllm.v1.sample.logits_processor import LogitsProcessor

if TYPE_CHECKING:
    from vllm.model_executor.layers.quantization import QuantizationMethods
    from vllm.model_executor.model_loader import LoadFormats
    from vllm.usage.usage_lib import UsageContext
    from vllm.v1.executor import Executor
else:
    Executor = Any
    QuantizationMethods = Any
    LoadFormats = Any
    UsageContext = Any

logger = init_logger(__name__)

# object is used to allow for special typing forms
T = TypeVar("T")
TypeHint: TypeAlias = type[Any] | object
TypeHintT: TypeAlias = type[T] | object


def parse_type(return_type: Callable[[str], T]) -> Callable[[str], T]:
    def _parse_type(val: str) -> T:
        try:
            return return_type(val)
        except ValueError as e:
            raise argparse.ArgumentTypeError(
                f"Value {val} cannot be converted to {return_type}."
            ) from e

    return _parse_type


def optional_type(return_type: Callable[[str], T]) -> Callable[[str], T | None]:
    def _optional_type(val: str) -> T | None:
        if val == "" or val == "None":
            return None
        return parse_type(return_type)(val)

    return _optional_type


def union_dict_and_str(val: str) -> str | dict[str, str] | None:
    if not re.match(r"(?s)^\s*{.*}\s*$", val):
        return str(val)
    return optional_type(json.loads)(val)


def is_type(type_hint: TypeHint, type: TypeHintT) -> TypeIs[TypeHintT]:
    """Check if the type hint is a specific type."""
    return type_hint is type or get_origin(type_hint) is type


def contains_type(type_hints: set[TypeHint], type: TypeHintT) -> bool:
    """Check if the type hints contain a specific type."""
    return any(is_type(type_hint, type) for type_hint in type_hints)


def get_type(type_hints: set[TypeHint], type: TypeHintT) -> TypeHintT:
    """Get the specific type from the type hints."""
    return next((th for th in type_hints if is_type(th, type)), None)


def literal_to_kwargs(type_hints: set[TypeHint]) -> dict[str, Any]:
    """Get the `type` and `choices` from a `Literal` type hint in `type_hints`.

    If `type_hints` also contains `str`, we use `metavar` instead of `choices`.
    """
    type_hint = get_type(type_hints, Literal)
    options = get_args(type_hint)
    option_type = type(options[0])
    if not all(isinstance(option, option_type) for option in options):
        raise ValueError(
            "All options must be of the same type. "
            f"Got {options} with types {[type(c) for c in options]}"
        )
    kwarg = "metavar" if contains_type(type_hints, str) else "choices"
    return {"type": option_type, kwarg: sorted(options)}


def collection_to_kwargs(type_hints: set[TypeHint], type: TypeHint) -> dict[str, Any]:
    type_hint = get_type(type_hints, type)
    types = get_args(type_hint)
    elem_type = types[0]

    # Handle Ellipsis
    assert all(t is elem_type for t in types if t is not Ellipsis), (
        f"All non-Ellipsis elements must be of the same type. Got {types}."
    )

    # Handle Union types
    if get_origin(elem_type) in {Union, UnionType}:
        # Union for Union[X, Y] and UnionType for X | Y
        assert str in get_args(elem_type), (
            "If element can have multiple types, one must be 'str' "
            f"(i.e. 'list[int | str]'). Got {elem_type}."
        )
        elem_type = str

    return {
        "type": elem_type,
        "nargs": "+" if type is not tuple or Ellipsis in types else len(types),
    }


def is_not_builtin(type_hint: TypeHint) -> bool:
    """Check if the class is not a built-in type."""
    return type_hint.__module__ != "builtins"


def get_type_hints(type_hint: TypeHint) -> set[TypeHint]:
    """Extract type hints from Annotated or Union type hints."""
    type_hints: set[TypeHint] = set()
    origin = get_origin(type_hint)
    args = get_args(type_hint)

    if origin is Annotated:
        type_hints.update(get_type_hints(args[0]))
    elif origin in {Union, UnionType}:
        # Union for Union[X, Y] and UnionType for X | Y
        for arg in args:
            type_hints.update(get_type_hints(arg))
    else:
        type_hints.add(type_hint)

    return type_hints


def is_online_quantization(quantization: Any) -> bool:
    return quantization in ["inc"]


NEEDS_HELP = (
    any("--help" in arg for arg in sys.argv)  # vllm SUBCOMMAND --help
    or (argv0 := sys.argv[0]).endswith("mkdocs")  # mkdocs SUBCOMMAND
    or argv0.endswith("mkdocs/__main__.py")  # python -m mkdocs SUBCOMMAND
)


@functools.lru_cache(maxsize=30)
def _compute_kwargs(cls: ConfigType) -> dict[str, dict[str, Any]]:
    # Save time only getting attr docs if we're generating help text
    cls_docs = get_attr_docs(cls) if NEEDS_HELP else {}
    kwargs = {}
    for field in fields(cls):
        # Get the set of possible types for the field
        type_hints: set[TypeHint] = get_type_hints(field.type)

        # If the field is a dataclass, we can use the model_validate_json
        generator = (th for th in type_hints if is_dataclass(th))
        dataclass_cls = next(generator, None)

        # Get the default value of the field
        if field.default is not MISSING:
            default = field.default
            # Handle pydantic.Field defaults
            if isinstance(default, FieldInfo):
                default = (
                    default.default
                    if default.default_factory is None
                    else default.default_factory()
                )
        elif field.default_factory is not MISSING:
            default = field.default_factory()

        # Get the help text for the field
        name = field.name
        help = cls_docs.get(name, "").strip()
        # Escape % for argparse
        help = help.replace("%", "%%")

        # Initialise the kwargs dictionary for the field
        kwargs[name] = {"default": default, "help": help}

        # Set other kwargs based on the type hints
        json_tip = (
            "Should either be a valid JSON string or JSON keys passed individually."
        )
        if dataclass_cls is not None:

            def parse_dataclass(val: str, cls=dataclass_cls) -> Any:
                try:
                    return TypeAdapter(cls).validate_json(val)
                except ValidationError as e:
                    raise argparse.ArgumentTypeError(repr(e)) from e

            kwargs[name]["type"] = parse_dataclass
            kwargs[name]["help"] += f"\n\n{json_tip}"
        elif contains_type(type_hints, bool):
            # Creates --no-<name> and --<name> flags
            kwargs[name]["action"] = argparse.BooleanOptionalAction
        elif contains_type(type_hints, Literal):
            kwargs[name].update(literal_to_kwargs(type_hints))
        elif contains_type(type_hints, tuple):
            kwargs[name].update(collection_to_kwargs(type_hints, tuple))
        elif contains_type(type_hints, list):
            kwargs[name].update(collection_to_kwargs(type_hints, list))
        elif contains_type(type_hints, set):
            kwargs[name].update(collection_to_kwargs(type_hints, set))
        elif contains_type(type_hints, int):
            kwargs[name]["type"] = int
            # Special case for large integers
            human_readable_ints = {
                "max_model_len",
                "max_num_batched_tokens",
                "kv_cache_memory_bytes",
            }
            if name in human_readable_ints:
                kwargs[name]["type"] = human_readable_int
                kwargs[name]["help"] += f"\n\n{human_readable_int.__doc__}"
        elif contains_type(type_hints, float):
            kwargs[name]["type"] = float
        elif contains_type(type_hints, dict) and (
            contains_type(type_hints, str)
            or any(is_not_builtin(th) for th in type_hints)
        ):
            kwargs[name]["type"] = union_dict_and_str
        elif contains_type(type_hints, dict):
            kwargs[name]["type"] = parse_type(json.loads)
            kwargs[name]["help"] += f"\n\n{json_tip}"
        elif contains_type(type_hints, str) or any(
            is_not_builtin(th) for th in type_hints
        ):
            kwargs[name]["type"] = str
        else:
            raise ValueError(f"Unsupported type {type_hints} for argument {name}.")

        # If the type hint was a sequence of literals, use the helper function
        # to update the type and choices
        if get_origin(kwargs[name].get("type")) is Literal:
            kwargs[name].update(literal_to_kwargs({kwargs[name]["type"]}))

        # If None is in type_hints, make the argument optional.
        # But not if it's a bool, argparse will handle this better.
        if type(None) in type_hints and not contains_type(type_hints, bool):
            kwargs[name]["type"] = optional_type(kwargs[name]["type"])
            if kwargs[name].get("choices"):
                kwargs[name]["choices"].append("None")
    return kwargs


def get_kwargs(cls: ConfigType) -> dict[str, dict[str, Any]]:
    """Return argparse kwargs for the given Config dataclass.

    If `--help` or `mkdocs` are not present in the command line command, the
    attribute documentation will not be included in the help output.

    The heavy computation is cached via functools.lru_cache, and a deep copy
    is returned so callers can mutate the dictionary without affecting the
    cached version.
    """
    return copy.deepcopy(_compute_kwargs(cls))


@dataclass
class EngineArgs:
    """Arguments for vLLM engine."""

    model: str = ModelConfig.model
    served_model_name: str | list[str] | None = ModelConfig.served_model_name
    tokenizer: str | None = ModelConfig.tokenizer
    hf_config_path: str | None = ModelConfig.hf_config_path
    runner: RunnerOption = ModelConfig.runner
    convert: ConvertOption = ModelConfig.convert
    task: TaskOption | None = ModelConfig.task
    skip_tokenizer_init: bool = ModelConfig.skip_tokenizer_init
    enable_prompt_embeds: bool = ModelConfig.enable_prompt_embeds
    tokenizer_mode: TokenizerMode = ModelConfig.tokenizer_mode
    trust_remote_code: bool = ModelConfig.trust_remote_code
    allowed_local_media_path: str = ModelConfig.allowed_local_media_path
    allowed_media_domains: list[str] | None = ModelConfig.allowed_media_domains
    download_dir: str | None = LoadConfig.download_dir
    safetensors_load_strategy: str = LoadConfig.safetensors_load_strategy
    load_format: str | LoadFormats = LoadConfig.load_format
    config_format: str = ModelConfig.config_format
    dtype: ModelDType = ModelConfig.dtype
    kv_cache_dtype: CacheDType = CacheConfig.cache_dtype
    seed: int | None = ModelConfig.seed
    max_model_len: int | None = ModelConfig.max_model_len
    cuda_graph_sizes: list[int] | None = CompilationConfig.cudagraph_capture_sizes
    cudagraph_capture_sizes: list[int] | None = (
        CompilationConfig.cudagraph_capture_sizes
    )
    max_cudagraph_capture_size: int | None = get_field(
        CompilationConfig, "max_cudagraph_capture_size"
    )
    # Note: Specifying a custom executor backend by passing a class
    # is intended for expert use only. The API may change without
    # notice.
    distributed_executor_backend: (
        str | DistributedExecutorBackend | type[Executor] | None
    ) = ParallelConfig.distributed_executor_backend
    # number of P/D disaggregation (or other disaggregation) workers
    pipeline_parallel_size: int = ParallelConfig.pipeline_parallel_size
    tensor_parallel_size: int = ParallelConfig.tensor_parallel_size
    decode_context_parallel_size: int = ParallelConfig.decode_context_parallel_size
    data_parallel_size: int = ParallelConfig.data_parallel_size
    data_parallel_rank: int | None = None
    data_parallel_start_rank: int | None = None
    data_parallel_size_local: int | None = None
    data_parallel_address: str | None = None
    data_parallel_rpc_port: int | None = None
    data_parallel_hybrid_lb: bool = False
    data_parallel_backend: str = ParallelConfig.data_parallel_backend
    enable_expert_parallel: bool = ParallelConfig.enable_expert_parallel
    all2all_backend: str | None = ParallelConfig.all2all_backend
    enable_dbo: bool = ParallelConfig.enable_dbo
    dbo_decode_token_threshold: int = ParallelConfig.dbo_decode_token_threshold
    dbo_prefill_token_threshold: int = ParallelConfig.dbo_prefill_token_threshold
    disable_nccl_for_dp_synchronization: bool = (
        ParallelConfig.disable_nccl_for_dp_synchronization
    )
    eplb_config: EPLBConfig = get_field(ParallelConfig, "eplb_config")
    enable_eplb: bool = ParallelConfig.enable_eplb
    expert_placement_strategy: ExpertPlacementStrategy = (
        ParallelConfig.expert_placement_strategy
    )
    _api_process_count: int = ParallelConfig._api_process_count
    _api_process_rank: int = ParallelConfig._api_process_rank
    num_redundant_experts: int = EPLBConfig.num_redundant_experts
    eplb_window_size: int = EPLBConfig.window_size
    eplb_step_interval: int = EPLBConfig.step_interval
    eplb_log_balancedness: bool = EPLBConfig.log_balancedness
    max_parallel_loading_workers: int | None = (
        ParallelConfig.max_parallel_loading_workers
    )
    block_size: BlockSize | None = CacheConfig.block_size
    enable_prefix_caching: bool | None = CacheConfig.enable_prefix_caching
    prefix_caching_hash_algo: PrefixCachingHashAlgo = (
        CacheConfig.prefix_caching_hash_algo
    )
    disable_sliding_window: bool = ModelConfig.disable_sliding_window
    disable_cascade_attn: bool = ModelConfig.disable_cascade_attn
    swap_space: float = CacheConfig.swap_space
    cpu_offload_gb: float = CacheConfig.cpu_offload_gb
    gpu_memory_utilization: float = CacheConfig.gpu_memory_utilization
    kv_cache_memory_bytes: int | None = CacheConfig.kv_cache_memory_bytes
    max_num_batched_tokens: int | None = SchedulerConfig.max_num_batched_tokens
    max_num_partial_prefills: int = SchedulerConfig.max_num_partial_prefills
    max_long_partial_prefills: int = SchedulerConfig.max_long_partial_prefills
    long_prefill_token_threshold: int = SchedulerConfig.long_prefill_token_threshold
    max_num_seqs: int | None = SchedulerConfig.max_num_seqs
    max_logprobs: int = ModelConfig.max_logprobs
    logprobs_mode: LogprobsMode = ModelConfig.logprobs_mode
    disable_log_stats: bool = False
    aggregate_engine_logging: bool = False
    revision: str | None = ModelConfig.revision
    code_revision: str | None = ModelConfig.code_revision
    rope_scaling: dict[str, Any] = get_field(ModelConfig, "rope_scaling")
    rope_theta: float | None = ModelConfig.rope_theta
    hf_token: bool | str | None = ModelConfig.hf_token
    hf_overrides: HfOverrides = get_field(ModelConfig, "hf_overrides")
    tokenizer_revision: str | None = ModelConfig.tokenizer_revision
    quantization: QuantizationMethods | None = ModelConfig.quantization
    enforce_eager: bool = ModelConfig.enforce_eager
    disable_custom_all_reduce: bool = ParallelConfig.disable_custom_all_reduce
    limit_mm_per_prompt: dict[str, int | dict[str, int]] = get_field(
        MultiModalConfig, "limit_per_prompt"
    )
    enable_mm_embeds: bool = MultiModalConfig.enable_mm_embeds
    interleave_mm_strings: bool = MultiModalConfig.interleave_mm_strings
    media_io_kwargs: dict[str, dict[str, Any]] = get_field(
        MultiModalConfig, "media_io_kwargs"
    )
    mm_processor_kwargs: dict[str, Any] | None = MultiModalConfig.mm_processor_kwargs
    disable_mm_preprocessor_cache: bool = False  # DEPRECATED
    mm_processor_cache_gb: float = MultiModalConfig.mm_processor_cache_gb
    mm_processor_cache_type: MMCacheType | None = (
        MultiModalConfig.mm_processor_cache_type
    )
    mm_shm_cache_max_object_size_mb: int = (
        MultiModalConfig.mm_shm_cache_max_object_size_mb
    )
    mm_encoder_tp_mode: MMEncoderTPMode = MultiModalConfig.mm_encoder_tp_mode
    mm_encoder_attn_backend: _Backend | str | None = (
        MultiModalConfig.mm_encoder_attn_backend
    )
    io_processor_plugin: str | None = None
    skip_mm_profiling: bool = MultiModalConfig.skip_mm_profiling
    video_pruning_rate: float = MultiModalConfig.video_pruning_rate
    # LoRA fields
    enable_lora: bool = False
    max_loras: int = LoRAConfig.max_loras
    max_lora_rank: int = LoRAConfig.max_lora_rank
    default_mm_loras: dict[str, str] | None = LoRAConfig.default_mm_loras
    fully_sharded_loras: bool = LoRAConfig.fully_sharded_loras
    max_cpu_loras: int | None = LoRAConfig.max_cpu_loras
    lora_dtype: str | torch.dtype | None = LoRAConfig.lora_dtype
    lora_extra_vocab_size: int = LoRAConfig.lora_extra_vocab_size

    ray_workers_use_nsight: bool = ParallelConfig.ray_workers_use_nsight
    num_gpu_blocks_override: int | None = CacheConfig.num_gpu_blocks_override
    num_lookahead_slots: int = SchedulerConfig.num_lookahead_slots
    model_loader_extra_config: dict = get_field(LoadConfig, "model_loader_extra_config")
    ignore_patterns: str | list[str] = get_field(LoadConfig, "ignore_patterns")

    enable_chunked_prefill: bool | None = SchedulerConfig.enable_chunked_prefill
    disable_chunked_mm_input: bool = SchedulerConfig.disable_chunked_mm_input

    disable_hybrid_kv_cache_manager: bool = (
        SchedulerConfig.disable_hybrid_kv_cache_manager
    )

    structured_outputs_config: StructuredOutputsConfig = get_field(
        VllmConfig, "structured_outputs_config"
    )
    reasoning_parser: str = StructuredOutputsConfig.reasoning_parser

    # Deprecated guided decoding fields
    guided_decoding_backend: str | None = None
    guided_decoding_disable_fallback: bool | None = None
    guided_decoding_disable_any_whitespace: bool | None = None
    guided_decoding_disable_additional_properties: bool | None = None

    logits_processor_pattern: str | None = ModelConfig.logits_processor_pattern

    speculative_config: dict[str, Any] | None = None

    show_hidden_metrics_for_version: str | None = (
        ObservabilityConfig.show_hidden_metrics_for_version
    )
    otlp_traces_endpoint: str | None = ObservabilityConfig.otlp_traces_endpoint
    collect_detailed_traces: list[DetailedTraceModules] | None = (
        ObservabilityConfig.collect_detailed_traces
    )
    scheduling_policy: SchedulerPolicy = SchedulerConfig.policy
    scheduler_cls: str | type[object] = SchedulerConfig.scheduler_cls

    pooler_config: PoolerConfig | None = ModelConfig.pooler_config
    override_pooler_config: dict | PoolerConfig | None = (
        ModelConfig.override_pooler_config
    )
    compilation_config: CompilationConfig = get_field(VllmConfig, "compilation_config")
    worker_cls: str = ParallelConfig.worker_cls
    worker_extension_cls: str = ParallelConfig.worker_extension_cls

    kv_transfer_config: KVTransferConfig | None = None
    kv_events_config: KVEventsConfig | None = None

    generation_config: str = ModelConfig.generation_config
    enable_sleep_mode: bool = ModelConfig.enable_sleep_mode
    override_generation_config: dict[str, Any] = get_field(
        ModelConfig, "override_generation_config"
    )
    model_impl: str = ModelConfig.model_impl
    override_attention_dtype: str = ModelConfig.override_attention_dtype

    calculate_kv_scales: bool = CacheConfig.calculate_kv_scales
    mamba_cache_dtype: MambaDType = CacheConfig.mamba_cache_dtype
    mamba_ssm_cache_dtype: MambaDType = CacheConfig.mamba_ssm_cache_dtype

    additional_config: dict[str, Any] = get_field(VllmConfig, "additional_config")

    use_tqdm_on_load: bool = LoadConfig.use_tqdm_on_load
    pt_load_map_location: str = LoadConfig.pt_load_map_location

    # DEPRECATED
    enable_multimodal_encoder_data_parallel: bool = False

    logits_processors: list[str | type[LogitsProcessor]] | None = (
        ModelConfig.logits_processors
    )
    """Custom logitproc types"""

    async_scheduling: bool = SchedulerConfig.async_scheduling

    kv_sharing_fast_prefill: bool = CacheConfig.kv_sharing_fast_prefill

    # fault tolerance fields
    enable_fault_tolerance: bool = FaultToleranceConfig.enable_fault_tolerance
    engine_recovery_timeout: int = FaultToleranceConfig.engine_recovery_timeout
    internal_fault_report_port: int = FaultToleranceConfig.internal_fault_report_port
    external_fault_notify_port: int = FaultToleranceConfig.external_fault_notify_port

    def __post_init__(self):
        # support `EngineArgs(compilation_config={...})`
        # without having to manually construct a
        # CompilationConfig object
        if isinstance(self.compilation_config, dict):
            self.compilation_config = CompilationConfig(**self.compilation_config)
        if isinstance(self.eplb_config, dict):
            self.eplb_config = EPLBConfig(**self.eplb_config)
        # Setup plugins
        from vllm.plugins import load_general_plugins

        load_general_plugins()
        # when use hf offline,replace model id to local model path
        if huggingface_hub.constants.HF_HUB_OFFLINE:
            model_id = self.model
            self.model = get_model_path(self.model, self.revision)
            logger.info(
                "HF_HUB_OFFLINE is True, replace model_id [%s] to model_path [%s]",
                model_id,
                self.model,
            )

    @staticmethod
    def add_cli_args(parser: FlexibleArgumentParser) -> FlexibleArgumentParser:
        """Shared CLI arguments for vLLM engine."""

        # Model arguments
        model_kwargs = get_kwargs(ModelConfig)
        model_group = parser.add_argument_group(
            title="ModelConfig",
            description=ModelConfig.__doc__,
        )
        if not ("serve" in sys.argv[1:] and "--help" in sys.argv[1:]):
            model_group.add_argument("--model", **model_kwargs["model"])
        model_group.add_argument("--runner", **model_kwargs["runner"])
        model_group.add_argument("--convert", **model_kwargs["convert"])
        model_group.add_argument("--task", **model_kwargs["task"], deprecated=True)
        model_group.add_argument("--tokenizer", **model_kwargs["tokenizer"])
        model_group.add_argument("--tokenizer-mode", **model_kwargs["tokenizer_mode"])
        model_group.add_argument(
            "--trust-remote-code", **model_kwargs["trust_remote_code"]
        )
        model_group.add_argument("--dtype", **model_kwargs["dtype"])
        model_group.add_argument("--seed", **model_kwargs["seed"])
        model_group.add_argument("--hf-config-path", **model_kwargs["hf_config_path"])
        model_group.add_argument(
            "--allowed-local-media-path", **model_kwargs["allowed_local_media_path"]
        )
        model_group.add_argument(
            "--allowed-media-domains", **model_kwargs["allowed_media_domains"]
        )
        model_group.add_argument("--revision", **model_kwargs["revision"])
        model_group.add_argument("--code-revision", **model_kwargs["code_revision"])
        model_group.add_argument("--rope-scaling", **model_kwargs["rope_scaling"])
        model_group.add_argument("--rope-theta", **model_kwargs["rope_theta"])
        model_group.add_argument(
            "--tokenizer-revision", **model_kwargs["tokenizer_revision"]
        )
        model_group.add_argument("--max-model-len", **model_kwargs["max_model_len"])
        model_group.add_argument("--quantization", "-q", **model_kwargs["quantization"])
        model_group.add_argument("--enforce-eager", **model_kwargs["enforce_eager"])
        model_group.add_argument("--max-logprobs", **model_kwargs["max_logprobs"])
        model_group.add_argument("--logprobs-mode", **model_kwargs["logprobs_mode"])
        model_group.add_argument(
            "--disable-sliding-window", **model_kwargs["disable_sliding_window"]
        )
        model_group.add_argument(
            "--disable-cascade-attn", **model_kwargs["disable_cascade_attn"]
        )
        model_group.add_argument(
            "--skip-tokenizer-init", **model_kwargs["skip_tokenizer_init"]
        )
        model_group.add_argument(
            "--enable-prompt-embeds", **model_kwargs["enable_prompt_embeds"]
        )
        model_group.add_argument(
            "--served-model-name", **model_kwargs["served_model_name"]
        )
        model_group.add_argument("--config-format", **model_kwargs["config_format"])
        # This one is a special case because it can bool
        # or str. TODO: Handle this in get_kwargs
        model_group.add_argument(
            "--hf-token",
            type=str,
            nargs="?",
            const=True,
            default=model_kwargs["hf_token"]["default"],
            help=model_kwargs["hf_token"]["help"],
        )
        model_group.add_argument("--hf-overrides", **model_kwargs["hf_overrides"])
        model_group.add_argument("--pooler-config", **model_kwargs["pooler_config"])
        model_group.add_argument(
            "--override-pooler-config",
            **model_kwargs["override_pooler_config"],
            deprecated=True,
        )
        model_group.add_argument(
            "--logits-processor-pattern", **model_kwargs["logits_processor_pattern"]
        )
        model_group.add_argument(
            "--generation-config", **model_kwargs["generation_config"]
        )
        model_group.add_argument(
            "--override-generation-config", **model_kwargs["override_generation_config"]
        )
        model_group.add_argument(
            "--enable-sleep-mode", **model_kwargs["enable_sleep_mode"]
        )
        model_group.add_argument("--model-impl", **model_kwargs["model_impl"])
        model_group.add_argument(
            "--override-attention-dtype", **model_kwargs["override_attention_dtype"]
        )
        model_group.add_argument(
            "--logits-processors", **model_kwargs["logits_processors"]
        )
        model_group.add_argument(
            "--io-processor-plugin", **model_kwargs["io_processor_plugin"]
        )

        # Model loading arguments
        load_kwargs = get_kwargs(LoadConfig)
        load_group = parser.add_argument_group(
            title="LoadConfig",
            description=LoadConfig.__doc__,
        )
        load_group.add_argument("--load-format", **load_kwargs["load_format"])
        load_group.add_argument("--download-dir", **load_kwargs["download_dir"])
        load_group.add_argument(
            "--safetensors-load-strategy", **load_kwargs["safetensors_load_strategy"]
        )
        load_group.add_argument(
            "--model-loader-extra-config", **load_kwargs["model_loader_extra_config"]
        )
        load_group.add_argument("--ignore-patterns", **load_kwargs["ignore_patterns"])
        load_group.add_argument("--use-tqdm-on-load", **load_kwargs["use_tqdm_on_load"])
        load_group.add_argument(
            "--pt-load-map-location", **load_kwargs["pt_load_map_location"]
        )

        # Structured outputs arguments
        structured_outputs_kwargs = get_kwargs(StructuredOutputsConfig)
        structured_outputs_group = parser.add_argument_group(
            title="StructuredOutputsConfig",
            description=StructuredOutputsConfig.__doc__,
        )
        structured_outputs_group.add_argument(
            "--reasoning-parser",
            # This choice is a special case because it's not static
            choices=list(ReasoningParserManager.reasoning_parsers),
            **structured_outputs_kwargs["reasoning_parser"],
        )
        # Deprecated guided decoding arguments
        for arg, type in [
            ("--guided-decoding-backend", str),
            ("--guided-decoding-disable-fallback", bool),
            ("--guided-decoding-disable-any-whitespace", bool),
            ("--guided-decoding-disable-additional-properties", bool),
        ]:
            structured_outputs_group.add_argument(
                arg,
                type=type,
                help=(f"[DEPRECATED] {arg} will be removed in v0.12.0."),
                deprecated=True,
            )

        # Parallel arguments
        parallel_kwargs = get_kwargs(ParallelConfig)
        parallel_group = parser.add_argument_group(
            title="ParallelConfig",
            description=ParallelConfig.__doc__,
        )
        parallel_group.add_argument(
            "--distributed-executor-backend",
            **parallel_kwargs["distributed_executor_backend"],
        )
        parallel_group.add_argument(
            "--pipeline-parallel-size",
            "-pp",
            **parallel_kwargs["pipeline_parallel_size"],
        )
        parallel_group.add_argument(
            "--tensor-parallel-size", "-tp", **parallel_kwargs["tensor_parallel_size"]
        )
        parallel_group.add_argument(
            "--decode-context-parallel-size",
            "-dcp",
            **parallel_kwargs["decode_context_parallel_size"],
        )
        parallel_group.add_argument(
            "--data-parallel-size", "-dp", **parallel_kwargs["data_parallel_size"]
        )
        parallel_group.add_argument(
            "--data-parallel-rank",
            "-dpn",
            type=int,
            help="Data parallel rank of this instance. "
            "When set, enables external load balancer mode.",
        )
        parallel_group.add_argument(
            "--data-parallel-start-rank",
            "-dpr",
            type=int,
            help="Starting data parallel rank for secondary nodes.",
        )
        parallel_group.add_argument(
            "--data-parallel-size-local",
            "-dpl",
            type=int,
            help="Number of data parallel replicas to run on this node.",
        )
        parallel_group.add_argument(
            "--data-parallel-address",
            "-dpa",
            type=str,
            help="Address of data parallel cluster head-node.",
        )
        parallel_group.add_argument(
            "--data-parallel-rpc-port",
            "-dpp",
            type=int,
            help="Port for data parallel RPC communication.",
        )
        parallel_group.add_argument(
            "--data-parallel-backend",
            "-dpb",
            type=str,
            default="mp",
            help='Backend for data parallel, either "mp" or "ray".',
        )
        parallel_group.add_argument(
            "--data-parallel-hybrid-lb", **parallel_kwargs["data_parallel_hybrid_lb"]
        )
        parallel_group.add_argument(
            "--enable-expert-parallel", **parallel_kwargs["enable_expert_parallel"]
        )
        parallel_group.add_argument(
            "--all2all-backend", **parallel_kwargs["all2all_backend"]
        )
        parallel_group.add_argument("--enable-dbo", **parallel_kwargs["enable_dbo"])
        parallel_group.add_argument(
            "--dbo-decode-token-threshold",
            **parallel_kwargs["dbo_decode_token_threshold"],
        )
        parallel_group.add_argument(
            "--dbo-prefill-token-threshold",
            **parallel_kwargs["dbo_prefill_token_threshold"],
        )
        parallel_group.add_argument(
            "--disable-nccl-for-dp-synchronization",
            **parallel_kwargs["disable_nccl_for_dp_synchronization"],
        )
        parallel_group.add_argument("--enable-eplb", **parallel_kwargs["enable_eplb"])
        parallel_group.add_argument("--eplb-config", **parallel_kwargs["eplb_config"])
        parallel_group.add_argument(
            "--expert-placement-strategy",
            **parallel_kwargs["expert_placement_strategy"],
        )
        parallel_group.add_argument(
            "--num-redundant-experts",
            type=int,
            help="[DEPRECATED] --num-redundant-experts will be removed in v0.12.0.",
            deprecated=True,
        )
        parallel_group.add_argument(
            "--eplb-window-size",
            type=int,
            help="[DEPRECATED] --eplb-window-size will be removed in v0.12.0.",
            deprecated=True,
        )
        parallel_group.add_argument(
            "--eplb-step-interval",
            type=int,
            help="[DEPRECATED] --eplb-step-interval will be removed in v0.12.0.",
            deprecated=True,
        )
        parallel_group.add_argument(
            "--eplb-log-balancedness",
            action=argparse.BooleanOptionalAction,
            help="[DEPRECATED] --eplb-log-balancedness will be removed in v0.12.0.",
            deprecated=True,
        )

        parallel_group.add_argument(
            "--max-parallel-loading-workers",
            **parallel_kwargs["max_parallel_loading_workers"],
        )
        parallel_group.add_argument(
            "--ray-workers-use-nsight", **parallel_kwargs["ray_workers_use_nsight"]
        )
        parallel_group.add_argument(
            "--disable-custom-all-reduce",
            **parallel_kwargs["disable_custom_all_reduce"],
        )
        parallel_group.add_argument("--worker-cls", **parallel_kwargs["worker_cls"])
        parallel_group.add_argument(
            "--worker-extension-cls", **parallel_kwargs["worker_extension_cls"]
        )
        parallel_group.add_argument(
            "--enable-multimodal-encoder-data-parallel",
            action="store_true",
            deprecated=True,
        )

        # KV cache arguments
        cache_kwargs = get_kwargs(CacheConfig)
        cache_group = parser.add_argument_group(
            title="CacheConfig",
            description=CacheConfig.__doc__,
        )
        cache_group.add_argument("--block-size", **cache_kwargs["block_size"])
        cache_group.add_argument(
            "--gpu-memory-utilization", **cache_kwargs["gpu_memory_utilization"]
        )
        cache_group.add_argument(
            "--kv-cache-memory-bytes", **cache_kwargs["kv_cache_memory_bytes"]
        )
        cache_group.add_argument("--swap-space", **cache_kwargs["swap_space"])
        cache_group.add_argument("--kv-cache-dtype", **cache_kwargs["cache_dtype"])
        cache_group.add_argument(
            "--num-gpu-blocks-override", **cache_kwargs["num_gpu_blocks_override"]
        )
        cache_group.add_argument(
            "--enable-prefix-caching", **cache_kwargs["enable_prefix_caching"]
        )
        cache_group.add_argument(
            "--prefix-caching-hash-algo", **cache_kwargs["prefix_caching_hash_algo"]
        )
        cache_group.add_argument("--cpu-offload-gb", **cache_kwargs["cpu_offload_gb"])
        cache_group.add_argument(
            "--calculate-kv-scales", **cache_kwargs["calculate_kv_scales"]
        )
        cache_group.add_argument(
            "--kv-sharing-fast-prefill", **cache_kwargs["kv_sharing_fast_prefill"]
        )
        cache_group.add_argument(
            "--mamba-cache-dtype", **cache_kwargs["mamba_cache_dtype"]
        )
        cache_group.add_argument(
            "--mamba-ssm-cache-dtype", **cache_kwargs["mamba_ssm_cache_dtype"]
        )

        # Multimodal related configs
        multimodal_kwargs = get_kwargs(MultiModalConfig)
        multimodal_group = parser.add_argument_group(
            title="MultiModalConfig",
            description=MultiModalConfig.__doc__,
        )
        multimodal_group.add_argument(
            "--limit-mm-per-prompt", **multimodal_kwargs["limit_per_prompt"]
        )
        multimodal_group.add_argument(
            "--enable-mm-embeds", **multimodal_kwargs["enable_mm_embeds"]
        )
        multimodal_group.add_argument(
            "--media-io-kwargs", **multimodal_kwargs["media_io_kwargs"]
        )
        multimodal_group.add_argument(
            "--mm-processor-kwargs", **multimodal_kwargs["mm_processor_kwargs"]
        )
        multimodal_group.add_argument(
            "--mm-processor-cache-gb", **multimodal_kwargs["mm_processor_cache_gb"]
        )
        multimodal_group.add_argument(
            "--disable-mm-preprocessor-cache", action="store_true", deprecated=True
        )
        multimodal_group.add_argument(
            "--mm-processor-cache-type", **multimodal_kwargs["mm_processor_cache_type"]
        )
        multimodal_group.add_argument(
            "--mm-shm-cache-max-object-size-mb",
            **multimodal_kwargs["mm_shm_cache_max_object_size_mb"],
        )
        multimodal_group.add_argument(
            "--mm-encoder-tp-mode", **multimodal_kwargs["mm_encoder_tp_mode"]
        )
        multimodal_group.add_argument(
            "--mm-encoder-attn-backend",
            **multimodal_kwargs["mm_encoder_attn_backend"],
        )
        multimodal_group.add_argument(
            "--interleave-mm-strings", **multimodal_kwargs["interleave_mm_strings"]
        )
        multimodal_group.add_argument(
            "--skip-mm-profiling", **multimodal_kwargs["skip_mm_profiling"]
        )

        multimodal_group.add_argument(
            "--video-pruning-rate", **multimodal_kwargs["video_pruning_rate"]
        )

        # LoRA related configs
        lora_kwargs = get_kwargs(LoRAConfig)
        lora_group = parser.add_argument_group(
            title="LoRAConfig",
            description=LoRAConfig.__doc__,
        )
        lora_group.add_argument(
            "--enable-lora",
            action=argparse.BooleanOptionalAction,
            help="If True, enable handling of LoRA adapters.",
        )
        lora_group.add_argument("--max-loras", **lora_kwargs["max_loras"])
        lora_group.add_argument("--max-lora-rank", **lora_kwargs["max_lora_rank"])
        lora_group.add_argument(
            "--lora-extra-vocab-size", **lora_kwargs["lora_extra_vocab_size"]
        )
        lora_group.add_argument(
            "--lora-dtype",
            **lora_kwargs["lora_dtype"],
        )
        lora_group.add_argument("--max-cpu-loras", **lora_kwargs["max_cpu_loras"])
        lora_group.add_argument(
            "--fully-sharded-loras", **lora_kwargs["fully_sharded_loras"]
        )
        lora_group.add_argument("--default-mm-loras", **lora_kwargs["default_mm_loras"])

        # Observability arguments
        observability_kwargs = get_kwargs(ObservabilityConfig)
        observability_group = parser.add_argument_group(
            title="ObservabilityConfig",
            description=ObservabilityConfig.__doc__,
        )
        observability_group.add_argument(
            "--show-hidden-metrics-for-version",
            **observability_kwargs["show_hidden_metrics_for_version"],
        )
        observability_group.add_argument(
            "--otlp-traces-endpoint", **observability_kwargs["otlp_traces_endpoint"]
        )
        # TODO: generalise this special case
        choices = observability_kwargs["collect_detailed_traces"]["choices"]
        metavar = f"{{{','.join(choices)}}}"
        observability_kwargs["collect_detailed_traces"]["metavar"] = metavar
        observability_kwargs["collect_detailed_traces"]["choices"] += [
            ",".join(p) for p in permutations(get_args(DetailedTraceModules), r=2)
        ]
        observability_group.add_argument(
            "--collect-detailed-traces",
            **observability_kwargs["collect_detailed_traces"],
        )

        # Scheduler arguments
        scheduler_kwargs = get_kwargs(SchedulerConfig)
        scheduler_group = parser.add_argument_group(
            title="SchedulerConfig",
            description=SchedulerConfig.__doc__,
        )
        scheduler_group.add_argument(
            "--max-num-batched-tokens", **scheduler_kwargs["max_num_batched_tokens"]
        )
        scheduler_group.add_argument(
            "--max-num-seqs", **scheduler_kwargs["max_num_seqs"]
        )
        scheduler_group.add_argument(
            "--max-num-partial-prefills", **scheduler_kwargs["max_num_partial_prefills"]
        )
        scheduler_group.add_argument(
            "--max-long-partial-prefills",
            **scheduler_kwargs["max_long_partial_prefills"],
        )
        scheduler_group.add_argument(
            "--long-prefill-token-threshold",
            **scheduler_kwargs["long_prefill_token_threshold"],
        )
        scheduler_group.add_argument(
            "--num-lookahead-slots", **scheduler_kwargs["num_lookahead_slots"]
        )
        # multi-step scheduling has been removed; corresponding arguments
        # are no longer supported.
        scheduler_group.add_argument(
            "--scheduling-policy", **scheduler_kwargs["policy"]
        )
        scheduler_group.add_argument(
            "--enable-chunked-prefill", **scheduler_kwargs["enable_chunked_prefill"]
        )
        scheduler_group.add_argument(
            "--disable-chunked-mm-input", **scheduler_kwargs["disable_chunked_mm_input"]
        )
        scheduler_group.add_argument(
            "--scheduler-cls", **scheduler_kwargs["scheduler_cls"]
        )
        scheduler_group.add_argument(
            "--disable-hybrid-kv-cache-manager",
            **scheduler_kwargs["disable_hybrid_kv_cache_manager"],
        )
        scheduler_group.add_argument(
            "--async-scheduling", **scheduler_kwargs["async_scheduling"]
        )

        # Compilation arguments
        compilation_kwargs = get_kwargs(CompilationConfig)
        compilation_group = parser.add_argument_group(
            title="CompilationConfig",
            description=CompilationConfig.__doc__,
        )
        compilation_group.add_argument(
            "--cudagraph-capture-sizes", **compilation_kwargs["cudagraph_capture_sizes"]
        )
        compilation_kwargs["cudagraph_capture_sizes"]["help"] = (
            "--cuda-graph-sizes is deprecated and will be removed in v0.13.0 or v1.0.0,"
            " whichever is soonest. Please use --cudagraph-capture-sizes instead."
        )
        compilation_group.add_argument(
            "--cuda-graph-sizes",
            **compilation_kwargs["cudagraph_capture_sizes"],
            deprecated=True,
        )
        compilation_group.add_argument(
            "--max-cudagraph-capture-size",
            **compilation_kwargs["max_cudagraph_capture_size"],
        )

        # vLLM arguments
        vllm_kwargs = get_kwargs(VllmConfig)
        vllm_group = parser.add_argument_group(
            title="VllmConfig",
            description=VllmConfig.__doc__,
        )
        # We construct SpeculativeConfig using fields from other configs in
        # create_engine_config. So we set the type to a JSON string here to
        # delay the Pydantic validation that comes with SpeculativeConfig.
        vllm_kwargs["speculative_config"]["type"] = optional_type(json.loads)
        vllm_group.add_argument(
            "--speculative-config", **vllm_kwargs["speculative_config"]
        )
        vllm_group.add_argument(
            "--kv-transfer-config", **vllm_kwargs["kv_transfer_config"]
        )
        vllm_group.add_argument("--kv-events-config", **vllm_kwargs["kv_events_config"])
        vllm_group.add_argument(
            "--compilation-config", "-O", **vllm_kwargs["compilation_config"]
        )
        vllm_group.add_argument(
            "--additional-config", **vllm_kwargs["additional_config"]
        )
        vllm_group.add_argument(
            "--structured-outputs-config", **vllm_kwargs["structured_outputs_config"]
        )

        # fault tolerance arguments
        fault_tolerance_kwargs = get_kwargs(FaultToleranceConfig)
        fault_tolerance_group = parser.add_argument_group(
            title="FaultToleranceConfig",
            description=FaultToleranceConfig.__doc__,
        )
        fault_tolerance_group.add_argument(
            "--enable-fault-tolerance",
            **fault_tolerance_kwargs["enable_fault_tolerance"],
        )
        fault_tolerance_group.add_argument(
            "--engine-recovery-timeout",
            **fault_tolerance_kwargs["engine_recovery_timeout"],
        )
        fault_tolerance_group.add_argument(
            "--internal-fault-report-port",
            **fault_tolerance_kwargs["internal_fault_report_port"],
        )
        fault_tolerance_group.add_argument(
            "--external-fault-notify-port",
            **fault_tolerance_kwargs["external_fault_notify_port"],
        )
        # Other arguments
        parser.add_argument(
            "--disable-log-stats",
            action="store_true",
            help="Disable logging statistics.",
        )

        parser.add_argument(
            "--aggregate-engine-logging",
            action="store_true",
            help="Log aggregate rather than per-engine statistics "
            "when using data parallelism.",
        )
        return parser

    @classmethod
    def from_cli_args(cls, args: argparse.Namespace):
        # Get the list of attributes of this dataclass.
        attrs = [attr.name for attr in dataclasses.fields(cls)]
        # Set the attributes from the parsed arguments.
        engine_args = cls(
            **{attr: getattr(args, attr) for attr in attrs if hasattr(args, attr)}
        )
        return engine_args

    def create_model_config(self) -> ModelConfig:
        # gguf file needs a specific model loader and doesn't use hf_repo
        if check_gguf_file(self.model):
            self.quantization = self.load_format = "gguf"

        # NOTE: This is to allow model loading from S3 in CI
        if (
            not isinstance(self, AsyncEngineArgs)
            and envs.VLLM_CI_USE_S3
            and self.model in MODELS_ON_S3
            and self.load_format == "auto"
        ):
            self.model = f"{MODEL_WEIGHTS_S3_BUCKET}/{self.model}"

        if self.disable_mm_preprocessor_cache:
            logger.warning(
                "`--disable-mm-preprocessor-cache` is deprecated "
                "and will be removed in v0.13. "
                "Please use `--mm-processor-cache-gb 0` instead.",
            )

            self.mm_processor_cache_gb = 0
        elif envs.VLLM_MM_INPUT_CACHE_GIB != 4:
            logger.warning(
                "VLLM_MM_INPUT_CACHE_GIB` is deprecated "
                "and will be removed in v0.13. "
                "Please use `--mm-processor-cache-gb %d` instead.",
                envs.VLLM_MM_INPUT_CACHE_GIB,
            )

            self.mm_processor_cache_gb = envs.VLLM_MM_INPUT_CACHE_GIB

        if self.enable_multimodal_encoder_data_parallel:
            logger.warning(
                "--enable-multimodal-encoder-data-parallel` is deprecated "
                "and will be removed in v0.13. "
                "Please use `--mm-encoder-tp-mode data` instead."
            )

            self.mm_encoder_tp_mode = "data"

        return ModelConfig(
            model=self.model,
            hf_config_path=self.hf_config_path,
            runner=self.runner,
            convert=self.convert,
            task=self.task,
            tokenizer=self.tokenizer,
            tokenizer_mode=self.tokenizer_mode,
            trust_remote_code=self.trust_remote_code,
            allowed_local_media_path=self.allowed_local_media_path,
            allowed_media_domains=self.allowed_media_domains,
            dtype=self.dtype,
            seed=self.seed,
            revision=self.revision,
            code_revision=self.code_revision,
            rope_scaling=self.rope_scaling,
            rope_theta=self.rope_theta,
            hf_token=self.hf_token,
            hf_overrides=self.hf_overrides,
            tokenizer_revision=self.tokenizer_revision,
            max_model_len=self.max_model_len,
            quantization=self.quantization,
            enforce_eager=self.enforce_eager,
            max_logprobs=self.max_logprobs,
            logprobs_mode=self.logprobs_mode,
            disable_sliding_window=self.disable_sliding_window,
            disable_cascade_attn=self.disable_cascade_attn,
            skip_tokenizer_init=self.skip_tokenizer_init,
            enable_prompt_embeds=self.enable_prompt_embeds,
            served_model_name=self.served_model_name,
            limit_mm_per_prompt=self.limit_mm_per_prompt,
            enable_mm_embeds=self.enable_mm_embeds,
            interleave_mm_strings=self.interleave_mm_strings,
            media_io_kwargs=self.media_io_kwargs,
            skip_mm_profiling=self.skip_mm_profiling,
            config_format=self.config_format,
            mm_processor_kwargs=self.mm_processor_kwargs,
            mm_processor_cache_gb=self.mm_processor_cache_gb,
            mm_processor_cache_type=self.mm_processor_cache_type,
            mm_shm_cache_max_object_size_mb=self.mm_shm_cache_max_object_size_mb,
            mm_encoder_tp_mode=self.mm_encoder_tp_mode,
            mm_encoder_attn_backend=self.mm_encoder_attn_backend,
            pooler_config=self.pooler_config,
            override_pooler_config=self.override_pooler_config,
            logits_processor_pattern=self.logits_processor_pattern,
            generation_config=self.generation_config,
            override_generation_config=self.override_generation_config,
            enable_sleep_mode=self.enable_sleep_mode,
            model_impl=self.model_impl,
            override_attention_dtype=self.override_attention_dtype,
            logits_processors=self.logits_processors,
            video_pruning_rate=self.video_pruning_rate,
            io_processor_plugin=self.io_processor_plugin,
        )

    def validate_tensorizer_args(self):
        from vllm.model_executor.model_loader.tensorizer import TensorizerConfig

        for key in self.model_loader_extra_config:
            if key in TensorizerConfig._fields:
                self.model_loader_extra_config["tensorizer_config"][key] = (
                    self.model_loader_extra_config[key]
                )

    def create_load_config(self) -> LoadConfig:
        if self.quantization == "bitsandbytes":
            self.load_format = "bitsandbytes"

        if self.load_format == "tensorizer":
            if hasattr(self.model_loader_extra_config, "to_serializable"):
                self.model_loader_extra_config = (
                    self.model_loader_extra_config.to_serializable()
                )
            self.model_loader_extra_config["tensorizer_config"] = {}
            self.model_loader_extra_config["tensorizer_config"]["tensorizer_dir"] = (
                self.model
            )
            self.validate_tensorizer_args()

        return LoadConfig(
            load_format=self.load_format,
            download_dir=self.download_dir,
            safetensors_load_strategy=self.safetensors_load_strategy,
            device="cpu" if is_online_quantization(self.quantization) else None,
            model_loader_extra_config=self.model_loader_extra_config,
            ignore_patterns=self.ignore_patterns,
            use_tqdm_on_load=self.use_tqdm_on_load,
            pt_load_map_location=self.pt_load_map_location,
        )

    def create_speculative_config(
        self,
        target_model_config: ModelConfig,
        target_parallel_config: ParallelConfig,
        enable_chunked_prefill: bool,
        disable_log_stats: bool,
    ) -> SpeculativeConfig | None:
        """Initializes and returns a SpeculativeConfig object based on
        `speculative_config`.

        This function utilizes `speculative_config` to create a
        SpeculativeConfig object. The `speculative_config` can either be
        provided as a JSON string input via CLI arguments or directly as a
        dictionary from the engine.
        """
        if self.speculative_config is None:
            return None

        # Note(Shangming): These parameters are not obtained from the cli arg
        # '--speculative-config' and must be passed in when creating the engine
        # config.
        self.speculative_config.update(
            {
                "target_model_config": target_model_config,
                "target_parallel_config": target_parallel_config,
                "enable_chunked_prefill": enable_chunked_prefill,
                "disable_log_stats": disable_log_stats,
            }
        )
        return SpeculativeConfig(**self.speculative_config)

    def create_engine_config(
        self,
        usage_context: UsageContext | None = None,
        headless: bool = False,
    ) -> VllmConfig:
        """
        Create the VllmConfig.

        NOTE: for autoselection of V0 vs V1 engine, we need to
        create the ModelConfig first, since ModelConfig's attrs
        (e.g. the model arch) are needed to make the decision.

        This function set VLLM_USE_V1=X if VLLM_USE_V1 is
        unspecified by the user.

        If VLLM_USE_V1 is specified by the user but the VllmConfig
        is incompatible, we raise an error.
        """
        current_platform.pre_register_and_update()

        device_config = DeviceConfig(device=cast(Device, current_platform.device_type))

        model_config = self.create_model_config()
        self.model = model_config.model
        self.tokenizer = model_config.tokenizer

        (self.model, self.tokenizer, self.speculative_config) = (
            maybe_override_with_speculators(
                model=self.model,
                tokenizer=self.tokenizer,
                revision=self.revision,
                trust_remote_code=self.trust_remote_code,
                vllm_speculative_config=self.speculative_config,
            )
        )

        # * If VLLM_USE_V1 is unset, we enable V1 for "supported features"
        #   and fall back to V0 for experimental or unsupported features.
        # * If VLLM_USE_V1=1, we enable V1 for supported + experimental
        #   features and raise error for unsupported features.
        # * If VLLM_USE_V1=0, we disable V1.
        use_v1 = False
        try_v1 = envs.VLLM_USE_V1 or not envs.is_set("VLLM_USE_V1")
        if try_v1 and self._is_v1_supported_oracle(model_config):
            use_v1 = True

        # If user explicitly set VLLM_USE_V1, sanity check we respect it.
        if envs.is_set("VLLM_USE_V1"):
            assert use_v1 == envs.VLLM_USE_V1
        # Otherwise, set the VLLM_USE_V1 variable globally.
        else:
            envs.set_vllm_use_v1(use_v1)

        # Set default arguments for V1 Engine.
        self._set_default_args(usage_context, model_config)
        # Disable chunked prefill and prefix caching for:
        # POWER (ppc64le)/ARM/s390x/RISCV CPUs in V1
        if current_platform.is_cpu() and current_platform.get_cpu_architecture() in (
            CpuArchEnum.POWERPC,
            CpuArchEnum.S390X,
            CpuArchEnum.ARM,
            CpuArchEnum.RISCV,
        ):
            logger.info(
                "Chunked prefill is not supported for ARM and POWER, "
                "S390X and RISC-V CPUs; "
                "disabling it for V1 backend."
            )
            self.enable_chunked_prefill = False
            logger.info(
                "Prefix caching is not supported for ARM and POWER, "
                "S390X and RISC-V CPUs; "
                "disabling it for V1 backend."
            )
            self.enable_prefix_caching = False

        assert self.enable_chunked_prefill is not None

        sliding_window: int | None = None
        if not is_interleaved(model_config.hf_text_config):
            # Only set CacheConfig.sliding_window if the model is all sliding
            # window. Otherwise CacheConfig.sliding_window will override the
            # global layers in interleaved sliding window models.
            sliding_window = model_config.get_sliding_window()

        # Note(hc): In the current implementation of decode context
        # parallel(DCP), tp_size needs to be divisible by dcp_size,
        # because the world size does not change by dcp, it simply
        # reuses the GPUs of TP group, and split one TP group into
        # tp_size//dcp_size DCP groups.
        assert self.tensor_parallel_size % self.decode_context_parallel_size == 0, (
            f"tp_size={self.tensor_parallel_size} must be divisible by"
            f"dcp_size={self.decode_context_parallel_size}."
        )

        cache_config = CacheConfig(
            block_size=self.block_size,
            gpu_memory_utilization=self.gpu_memory_utilization,
            kv_cache_memory_bytes=self.kv_cache_memory_bytes,
            swap_space=self.swap_space,
            cache_dtype=self.kv_cache_dtype,
            is_attention_free=model_config.is_attention_free,
            num_gpu_blocks_override=self.num_gpu_blocks_override,
            sliding_window=sliding_window,
            enable_prefix_caching=self.enable_prefix_caching,
            prefix_caching_hash_algo=self.prefix_caching_hash_algo,
            cpu_offload_gb=self.cpu_offload_gb,
            calculate_kv_scales=self.calculate_kv_scales,
            kv_sharing_fast_prefill=self.kv_sharing_fast_prefill,
            mamba_cache_dtype=self.mamba_cache_dtype,
            mamba_ssm_cache_dtype=self.mamba_ssm_cache_dtype,
        )

        ray_runtime_env = None
        if is_ray_initialized():
            # Ray Serve LLM calls `create_engine_config` in the context
            # of a Ray task, therefore we check is_ray_initialized()
            # as opposed to is_in_ray_actor().
            import ray

            ray_runtime_env = ray.get_runtime_context().runtime_env
            # Avoid logging sensitive environment variables
            sanitized_env = ray_runtime_env.to_dict() if ray_runtime_env else {}
            if "env_vars" in sanitized_env:
                sanitized_env["env_vars"] = {
                    k: "***" for k in sanitized_env["env_vars"]
                }
            logger.info("Using ray runtime env (env vars redacted): %s", sanitized_env)

        # Get the current placement group if Ray is initialized and
        # we are in a Ray actor. If so, then the placement group will be
        # passed to spawned processes.
        placement_group = None
        if is_in_ray_actor():
            import ray

            # This call initializes Ray automatically if it is not initialized,
            # but we should not do this here.
            placement_group = ray.util.get_current_placement_group()

        assert not headless or not self.data_parallel_hybrid_lb, (
            "data_parallel_hybrid_lb is not applicable in headless mode"
        )

        data_parallel_external_lb = self.data_parallel_rank is not None
        # Local DP rank = 1, use pure-external LB.
        if data_parallel_external_lb:
            assert self.data_parallel_size_local in (1, None), (
                "data_parallel_size_local must be 1 when data_parallel_rank is set"
            )
            data_parallel_size_local = 1
            # Use full external lb if we have local_size of 1.
            self.data_parallel_hybrid_lb = False
        elif self.data_parallel_size_local is not None:
            data_parallel_size_local = self.data_parallel_size_local

            if self.data_parallel_start_rank and not headless:
                # Infer hybrid LB mode.
                self.data_parallel_hybrid_lb = True

            if self.data_parallel_hybrid_lb and data_parallel_size_local == 1:
                # Use full external lb if we have local_size of 1.
                data_parallel_external_lb = True
                self.data_parallel_hybrid_lb = False

            if data_parallel_size_local == self.data_parallel_size:
                # Disable hybrid LB mode if set for a single node
                self.data_parallel_hybrid_lb = False

            self.data_parallel_rank = self.data_parallel_start_rank or 0
        else:
            assert not self.data_parallel_hybrid_lb, (
                "data_parallel_size_local must be set to use data_parallel_hybrid_lb."
            )

            if self.data_parallel_backend == "ray" and (
                envs.VLLM_RAY_DP_PACK_STRATEGY == "span"
            ):
                # Data parallel size defaults to 1 if DP ranks are spanning
                # multiple nodes
                data_parallel_size_local = 1
            else:
                # Otherwise local DP size defaults to global DP size if not set
                data_parallel_size_local = self.data_parallel_size

        # DP address, used in multi-node case for torch distributed group
        # and ZMQ sockets.
        if self.data_parallel_address is None:
            if self.data_parallel_backend == "ray":
                host_ip = get_ip()
                logger.info(
                    "Using host IP %s as ray-based data parallel address", host_ip
                )
                data_parallel_address = host_ip
            else:
                assert self.data_parallel_backend == "mp", (
                    "data_parallel_backend can only be ray or mp, got %s",
                    self.data_parallel_backend,
                )
                data_parallel_address = ParallelConfig.data_parallel_master_ip
        else:
            data_parallel_address = self.data_parallel_address

        # This port is only used when there are remote data parallel engines,
        # otherwise the local IPC transport is used.
        data_parallel_rpc_port = (
            self.data_parallel_rpc_port
            if (self.data_parallel_rpc_port is not None)
            else ParallelConfig.data_parallel_rpc_port
        )

        if self.async_scheduling:
            if self.pipeline_parallel_size > 1:
                raise ValueError(
                    "Async scheduling is not supported with pipeline-parallel-size > 1."
                )

            # Currently, async scheduling does not support speculative decoding.
            # TODO(woosuk): Support it.
            if self.speculative_config is not None:
                raise ValueError(
                    "Currently, speculative decoding is not supported with "
                    "async scheduling."
                )

        # Forward the deprecated CLI args to the EPLB config.
        if self.num_redundant_experts is not None:
            self.eplb_config.num_redundant_experts = self.num_redundant_experts
        if self.eplb_window_size is not None:
            self.eplb_config.window_size = self.eplb_window_size
        if self.eplb_step_interval is not None:
            self.eplb_config.step_interval = self.eplb_step_interval
        if self.eplb_log_balancedness is not None:
            self.eplb_config.log_balancedness = self.eplb_log_balancedness

        parallel_config = ParallelConfig(
            pipeline_parallel_size=self.pipeline_parallel_size,
            tensor_parallel_size=self.tensor_parallel_size,
            data_parallel_size=self.data_parallel_size,
            data_parallel_rank=self.data_parallel_rank or 0,
            data_parallel_external_lb=data_parallel_external_lb,
            data_parallel_size_local=data_parallel_size_local,
            data_parallel_master_ip=data_parallel_address,
            data_parallel_rpc_port=data_parallel_rpc_port,
            data_parallel_backend=self.data_parallel_backend,
            data_parallel_hybrid_lb=self.data_parallel_hybrid_lb,
            enable_expert_parallel=self.enable_expert_parallel,
            all2all_backend=self.all2all_backend,
            enable_dbo=self.enable_dbo,
            dbo_decode_token_threshold=self.dbo_decode_token_threshold,
            dbo_prefill_token_threshold=self.dbo_prefill_token_threshold,
            disable_nccl_for_dp_synchronization=self.disable_nccl_for_dp_synchronization,
            enable_eplb=self.enable_eplb,
            eplb_config=self.eplb_config,
            expert_placement_strategy=self.expert_placement_strategy,
            max_parallel_loading_workers=self.max_parallel_loading_workers,
            disable_custom_all_reduce=self.disable_custom_all_reduce,
            ray_workers_use_nsight=self.ray_workers_use_nsight,
            ray_runtime_env=ray_runtime_env,
            placement_group=placement_group,
            distributed_executor_backend=self.distributed_executor_backend,
            worker_cls=self.worker_cls,
            worker_extension_cls=self.worker_extension_cls,
            decode_context_parallel_size=self.decode_context_parallel_size,
            _api_process_count=self._api_process_count,
            _api_process_rank=self._api_process_rank,
        )

        if self.async_scheduling and (
            parallel_config.distributed_executor_backend not in ("mp", "uni")
        ):
            raise ValueError(
                "Currently, async scheduling only supports `mp` or `uni` "
                "distributed executor backend, but you choose "
                f"`{parallel_config.distributed_executor_backend}`."
            )

        speculative_config = self.create_speculative_config(
            target_model_config=model_config,
            target_parallel_config=parallel_config,
            enable_chunked_prefill=self.enable_chunked_prefill,
            disable_log_stats=self.disable_log_stats,
        )

        # make sure num_lookahead_slots is set appropriately depending on
        # whether speculative decoding is enabled
        num_lookahead_slots = self.num_lookahead_slots
        if speculative_config is not None:
            num_lookahead_slots = speculative_config.num_lookahead_slots

        scheduler_config = SchedulerConfig(
            runner_type=model_config.runner_type,
            max_num_batched_tokens=self.max_num_batched_tokens,
            max_num_seqs=self.max_num_seqs,
            max_model_len=model_config.max_model_len,
            num_lookahead_slots=num_lookahead_slots,
            enable_chunked_prefill=self.enable_chunked_prefill,
            disable_chunked_mm_input=self.disable_chunked_mm_input,
            is_multimodal_model=model_config.is_multimodal_model,
            is_encoder_decoder=model_config.is_encoder_decoder,
            policy=self.scheduling_policy,
            scheduler_cls=self.scheduler_cls,
            max_num_partial_prefills=self.max_num_partial_prefills,
            max_long_partial_prefills=self.max_long_partial_prefills,
            long_prefill_token_threshold=self.long_prefill_token_threshold,
            disable_hybrid_kv_cache_manager=self.disable_hybrid_kv_cache_manager,
            async_scheduling=self.async_scheduling,
        )

        if not model_config.is_multimodal_model and self.default_mm_loras:
            raise ValueError(
                "Default modality-specific LoRA(s) were provided for a "
                "non multimodal model"
            )

        lora_config = (
            LoRAConfig(
                max_lora_rank=self.max_lora_rank,
                max_loras=self.max_loras,
                default_mm_loras=self.default_mm_loras,
                fully_sharded_loras=self.fully_sharded_loras,
                lora_extra_vocab_size=self.lora_extra_vocab_size,
                lora_dtype=self.lora_dtype,
                max_cpu_loras=self.max_cpu_loras
                if self.max_cpu_loras and self.max_cpu_loras > 0
                else None,
            )
            if self.enable_lora
            else None
        )

        # bitsandbytes pre-quantized model need a specific model loader
        if model_config.quantization == "bitsandbytes":
            self.quantization = self.load_format = "bitsandbytes"

        load_config = self.create_load_config()

        # Pass reasoning_parser into StructuredOutputsConfig
        if self.reasoning_parser:
            self.structured_outputs_config.reasoning_parser = self.reasoning_parser

        # Forward the deprecated CLI args to the StructuredOutputsConfig
        so_config = self.structured_outputs_config
        if self.guided_decoding_backend is not None:
            so_config.guided_decoding_backend = self.guided_decoding_backend
        if self.guided_decoding_disable_fallback is not None:
            so_config.disable_fallback = self.guided_decoding_disable_fallback
        if self.guided_decoding_disable_any_whitespace is not None:
            so_config.disable_any_whitespace = (
                self.guided_decoding_disable_any_whitespace
            )
        if self.guided_decoding_disable_additional_properties is not None:
            so_config.disable_additional_properties = (
                self.guided_decoding_disable_additional_properties
            )

        observability_config = ObservabilityConfig(
            show_hidden_metrics_for_version=(self.show_hidden_metrics_for_version),
            otlp_traces_endpoint=self.otlp_traces_endpoint,
            collect_detailed_traces=self.collect_detailed_traces,
        )

<<<<<<< HEAD
        fault_tolerance_config = FaultToleranceConfig(
            enable_fault_tolerance=self.enable_fault_tolerance,
            engine_recovery_timeout=self.engine_recovery_timeout,
            internal_fault_report_port=self.internal_fault_report_port
            or FaultToleranceConfig.internal_fault_report_port,
            external_fault_notify_port=self.external_fault_notify_port
            or FaultToleranceConfig.external_fault_notify_port,
        )
=======
        # Compilation config overrides
        if self.cuda_graph_sizes is not None:
            logger.warning(
                "--cuda-graph-sizes is deprecated and will be removed in v0.13.0 or "
                "v1.0.0, whichever is soonest. Please use --cudagraph-capture-sizes "
                "instead."
            )
            if self.compilation_config.cudagraph_capture_sizes is not None:
                raise ValueError(
                    "cuda_graph_sizes and compilation_config."
                    "cudagraph_capture_sizes are mutually exclusive"
                )
            self.compilation_config.cudagraph_capture_sizes = self.cuda_graph_sizes
        if self.cudagraph_capture_sizes is not None:
            if self.compilation_config.cudagraph_capture_sizes is not None:
                raise ValueError(
                    "cudagraph_capture_sizes and compilation_config."
                    "cudagraph_capture_sizes are mutually exclusive"
                )
            self.compilation_config.cudagraph_capture_sizes = (
                self.cudagraph_capture_sizes
            )
        if self.max_cudagraph_capture_size is not None:
            if self.compilation_config.max_cudagraph_capture_size is not None:
                raise ValueError(
                    "max_cudagraph_capture_size and compilation_config."
                    "max_cudagraph_capture_size are mutually exclusive"
                )
            self.compilation_config.max_cudagraph_capture_size = (
                self.max_cudagraph_capture_size
            )
>>>>>>> 56ed7609

        config = VllmConfig(
            model_config=model_config,
            cache_config=cache_config,
            parallel_config=parallel_config,
            scheduler_config=scheduler_config,
            device_config=device_config,
            lora_config=lora_config,
            speculative_config=speculative_config,
            load_config=load_config,
            structured_outputs_config=self.structured_outputs_config,
            observability_config=observability_config,
            compilation_config=self.compilation_config,
            kv_transfer_config=self.kv_transfer_config,
            kv_events_config=self.kv_events_config,
            fault_tolerance_config=fault_tolerance_config,
            additional_config=self.additional_config,
        )

        return config

    def _is_v1_supported_oracle(self, model_config: ModelConfig) -> bool:
        """Oracle for whether to use V0 or V1 Engine by default."""

        #############################################################
        # Unsupported Feature Flags on V1.

        if self.logits_processor_pattern != EngineArgs.logits_processor_pattern:
            _raise_or_fallback(
                feature_name="--logits-processor-pattern", recommend_to_remove=False
            )
            return False

        # No Concurrent Partial Prefills so far.
        if (
            self.max_num_partial_prefills != SchedulerConfig.max_num_partial_prefills
            or self.max_long_partial_prefills
            != SchedulerConfig.max_long_partial_prefills
        ):
            _raise_or_fallback(
                feature_name="Concurrent Partial Prefill", recommend_to_remove=False
            )
            return False

        # V1 supports N-gram, Medusa, and Eagle speculative decoding.
        if self.speculative_config is not None:
            # speculative_config could still be a dict at this point
            if isinstance(self.speculative_config, dict):
                method = self.speculative_config.get("method", None)
            else:
                method = self.speculative_config.method

            if method == "draft_model":
                raise NotImplementedError(
                    "Draft model speculative decoding is not supported yet. "
                    "Please consider using other speculative decoding methods "
                    "such as ngram, medusa, eagle, or mtp."
                )

        V1_BACKENDS = [
            "FLASH_ATTN",
            "PALLAS",
            "TRITON_ATTN",
            "TRITON_MLA",
            "CUTLASS_MLA",
            "FLASHMLA",
            "FLASH_ATTN_MLA",
            "FLASHINFER",
            "FLASHINFER_MLA",
            "ROCM_AITER_MLA",
            "TORCH_SDPA",
            "FLEX_ATTENTION",
            "TREE_ATTN",
            "XFORMERS",
            "ROCM_ATTN",
            "ROCM_AITER_UNIFIED_ATTN",
        ]
        if (
            envs.is_set("VLLM_ATTENTION_BACKEND")
            and envs.VLLM_ATTENTION_BACKEND not in V1_BACKENDS
        ):
            name = f"VLLM_ATTENTION_BACKEND={envs.VLLM_ATTENTION_BACKEND}"
            _raise_or_fallback(feature_name=name, recommend_to_remove=True)
            return False

        #############################################################
        # Experimental Features - allow users to opt in.

        if self.pipeline_parallel_size > 1:
            supports_pp = getattr(
                self.distributed_executor_backend, "supports_pp", False
            )
            if not supports_pp and self.distributed_executor_backend not in (
                ParallelConfig.distributed_executor_backend,
                "ray",
                "mp",
                "external_launcher",
            ):
                name = (
                    "Pipeline Parallelism without Ray distributed "
                    "executor or multiprocessing executor or external "
                    "launcher"
                )
                _raise_or_fallback(feature_name=name, recommend_to_remove=False)
                return False

        if current_platform.is_cpu() and model_config.get_sliding_window() is not None:
            _raise_or_fallback(
                feature_name="sliding window (CPU backend)", recommend_to_remove=False
            )
            return False

        #############################################################

        return True

    def _set_default_args(
        self, usage_context: UsageContext, model_config: ModelConfig
    ) -> None:
        """Set Default Arguments for V1 Engine."""

        # V1 uses chunked prefills and prefix caching by default
        # for non-pooling tasks.
        # For pooling tasks the default is False
        if model_config.runner_type != "pooling":
            self.enable_chunked_prefill = True

            if self.enable_prefix_caching is None:
                # Disable prefix caching default for hybrid models
                # since the feature is still experimental.
                if model_config.is_hybrid:
                    self.enable_prefix_caching = False
                else:
                    self.enable_prefix_caching = True
        else:
            pooling_type = model_config.pooler_config.pooling_type
            is_causal = getattr(model_config.hf_config, "is_causal", True)
            incremental_prefill_supported = (
                pooling_type is not None
                and pooling_type.lower() == "last"
                and is_causal
            )

            action = "Enabling" if incremental_prefill_supported else "Disabling"

            if self.enable_chunked_prefill is None:
                self.enable_chunked_prefill = incremental_prefill_supported
                logger.info("(%s) chunked prefill by default", action)
            if self.enable_prefix_caching is None:
                self.enable_prefix_caching = incremental_prefill_supported
                logger.info("(%s) prefix caching by default", action)

        # When no user override, set the default values based on the usage
        # context.
        # Use different default values for different hardware.

        # Try to query the device name on the current platform. If it fails,
        # it may be because the platform that imports vLLM is not the same
        # as the platform that vLLM is running on (e.g. the case of scaling
        # vLLM with Ray) and has no GPUs. In this case we use the default
        # values for non-H100/H200 GPUs.
        try:
            device_memory = current_platform.get_device_total_memory()
            device_name = current_platform.get_device_name().lower()
        except Exception:
            # This is only used to set default_max_num_batched_tokens
            device_memory = 0

        # NOTE(Kuntai): Setting large `max_num_batched_tokens` for A100 reduces
        # throughput, see PR #17885 for more details.
        # So here we do an extra device name check to prevent such regression.
        from vllm.usage.usage_lib import UsageContext

        if device_memory >= 70 * GiB_bytes and "a100" not in device_name:
            # For GPUs like H100 and MI300x, use larger default values.
            default_max_num_batched_tokens = {
                UsageContext.LLM_CLASS: 16384,
                UsageContext.OPENAI_API_SERVER: 8192,
            }
            default_max_num_seqs = {
                UsageContext.LLM_CLASS: 1024,
                UsageContext.OPENAI_API_SERVER: 1024,
            }
        else:
            # TODO(woosuk): Tune the default values for other hardware.
            default_max_num_batched_tokens = {
                UsageContext.LLM_CLASS: 8192,
                UsageContext.OPENAI_API_SERVER: 2048,
            }
            default_max_num_seqs = {
                UsageContext.LLM_CLASS: 256,
                UsageContext.OPENAI_API_SERVER: 256,
            }

        # tpu specific default values.
        if current_platform.is_tpu():
            default_max_num_batched_tokens_tpu = {
                UsageContext.LLM_CLASS: {
                    "V6E": 2048,
                    "V5E": 1024,
                    "V5P": 512,
                },
                UsageContext.OPENAI_API_SERVER: {
                    "V6E": 1024,
                    "V5E": 512,
                    "V5P": 256,
                },
            }

        # cpu specific default values.
        if current_platform.is_cpu():
            world_size = self.pipeline_parallel_size * self.tensor_parallel_size
            default_max_num_batched_tokens = {
                UsageContext.LLM_CLASS: 4096 * world_size,
                UsageContext.OPENAI_API_SERVER: 2048 * world_size,
            }
            default_max_num_seqs = {
                UsageContext.LLM_CLASS: 256 * world_size,
                UsageContext.OPENAI_API_SERVER: 128 * world_size,
            }

        use_context_value = usage_context.value if usage_context else None
        if (
            self.max_num_batched_tokens is None
            and usage_context in default_max_num_batched_tokens
        ):
            if current_platform.is_tpu():
                chip_name = current_platform.get_device_name()
                if chip_name in default_max_num_batched_tokens_tpu[usage_context]:
                    self.max_num_batched_tokens = default_max_num_batched_tokens_tpu[
                        usage_context
                    ][chip_name]
                else:
                    self.max_num_batched_tokens = default_max_num_batched_tokens[
                        usage_context
                    ]
            else:
                if not self.enable_chunked_prefill:
                    self.max_num_batched_tokens = model_config.max_model_len
                else:
                    self.max_num_batched_tokens = default_max_num_batched_tokens[
                        usage_context
                    ]
            logger.debug(
                "Setting max_num_batched_tokens to %d for %s usage context.",
                self.max_num_batched_tokens,
                use_context_value,
            )

        if self.max_num_seqs is None and usage_context in default_max_num_seqs:
            self.max_num_seqs = min(
                default_max_num_seqs[usage_context],
                self.max_num_batched_tokens or sys.maxsize,
            )

            logger.debug(
                "Setting max_num_seqs to %d for %s usage context.",
                self.max_num_seqs,
                use_context_value,
            )


@dataclass
class AsyncEngineArgs(EngineArgs):
    """Arguments for asynchronous vLLM engine."""

    enable_log_requests: bool = False

    @property
    @deprecated(
        "`disable_log_requests` is deprecated and has been replaced with "
        "`enable_log_requests`. This will be removed in v0.12.0. Please use "
        "`enable_log_requests` instead."
    )
    def disable_log_requests(self) -> bool:
        return not self.enable_log_requests

    @disable_log_requests.setter
    @deprecated(
        "`disable_log_requests` is deprecated and has been replaced with "
        "`enable_log_requests`. This will be removed in v0.12.0. Please use "
        "`enable_log_requests` instead."
    )
    def disable_log_requests(self, value: bool):
        self.enable_log_requests = not value

    @staticmethod
    def add_cli_args(
        parser: FlexibleArgumentParser, async_args_only: bool = False
    ) -> FlexibleArgumentParser:
        # Initialize plugin to update the parser, for example, The plugin may
        # add a new kind of quantization method to --quantization argument or
        # a new device to --device argument.
        load_general_plugins()
        if not async_args_only:
            parser = EngineArgs.add_cli_args(parser)
        parser.add_argument(
            "--enable-log-requests",
            action=argparse.BooleanOptionalAction,
            default=AsyncEngineArgs.enable_log_requests,
            help="Enable logging requests.",
        )
        parser.add_argument(
            "--disable-log-requests",
            action=argparse.BooleanOptionalAction,
            default=not AsyncEngineArgs.enable_log_requests,
            help="[DEPRECATED] Disable logging requests.",
            deprecated=True,
        )
        current_platform.pre_register_and_update(parser)
        return parser


def _raise_or_fallback(feature_name: str, recommend_to_remove: bool):
    if envs.is_set("VLLM_USE_V1") and envs.VLLM_USE_V1:
        raise NotImplementedError(
            f"VLLM_USE_V1=1 is not supported with {feature_name}."
        )
    msg = f"{feature_name} is not supported by the V1 Engine. "
    msg += "Falling back to V0. "
    if recommend_to_remove:
        msg += f"We recommend to remove {feature_name} from your config "
        msg += "in favor of the V1 Engine."
    logger.warning(msg)


def human_readable_int(value):
    """Parse human-readable integers like '1k', '2M', etc.
    Including decimal values with decimal multipliers.

    Examples:
    - '1k' -> 1,000
    - '1K' -> 1,024
    - '25.6k' -> 25,600
    """
    value = value.strip()
    match = re.fullmatch(r"(\d+(?:\.\d+)?)([kKmMgGtT])", value)
    if match:
        decimal_multiplier = {
            "k": 10**3,
            "m": 10**6,
            "g": 10**9,
        }
        binary_multiplier = {
            "K": 2**10,
            "M": 2**20,
            "G": 2**30,
        }

        number, suffix = match.groups()
        if suffix in decimal_multiplier:
            mult = decimal_multiplier[suffix]
            return int(float(number) * mult)
        elif suffix in binary_multiplier:
            mult = binary_multiplier[suffix]
            # Do not allow decimals with binary multipliers
            try:
                return int(number) * mult
            except ValueError as e:
                raise argparse.ArgumentTypeError(
                    "Decimals are not allowed "
                    f"with binary suffixes like {suffix}. Did you mean to use "
                    f"{number}{suffix.lower()} instead?"
                ) from e

    # Regular plain number.
    return int(value)<|MERGE_RESOLUTION|>--- conflicted
+++ resolved
@@ -1670,7 +1670,6 @@
             collect_detailed_traces=self.collect_detailed_traces,
         )
 
-<<<<<<< HEAD
         fault_tolerance_config = FaultToleranceConfig(
             enable_fault_tolerance=self.enable_fault_tolerance,
             engine_recovery_timeout=self.engine_recovery_timeout,
@@ -1679,7 +1678,7 @@
             external_fault_notify_port=self.external_fault_notify_port
             or FaultToleranceConfig.external_fault_notify_port,
         )
-=======
+
         # Compilation config overrides
         if self.cuda_graph_sizes is not None:
             logger.warning(
@@ -1711,7 +1710,6 @@
             self.compilation_config.max_cudagraph_capture_size = (
                 self.max_cudagraph_capture_size
             )
->>>>>>> 56ed7609
 
         config = VllmConfig(
             model_config=model_config,
